--- conflicted
+++ resolved
@@ -15,7 +15,6 @@
     with fixed lengthscale is equivalent with normal GP regression.
     """
     def setUp(self):
-<<<<<<< HEAD
         with self.test_session():
             rng = np.random.RandomState(0)
             X = [rng.rand(10, 2)*10, rng.rand(20, 2)*10]
@@ -29,28 +28,28 @@
             Y_augumented = np.hstack([np.concatenate(Y), np.concatenate(label)])
 
             # two independent vgps for two sets of data
-            k0 = GPflow.kernels.RBF(2)
+            k0 = gpflow.kernels.RBF(2)
             k0.lengthscales.fixed = True
-            self.vgp0 = GPflow.vgp.VGP(X[0], Y[0], kern=k0,
-                                       mean_function=GPflow.mean_functions.Constant(),
-                                       likelihood=GPflow.likelihoods.Gaussian())
-            k1 = GPflow.kernels.RBF(2)
+            self.vgp0 = gpflow.vgp.VGP(X[0], Y[0], kern=k0,
+                                       mean_function=gpflow.mean_functions.Constant(),
+                                       likelihood=gpflow.likelihoods.Gaussian())
+            k1 = gpflow.kernels.RBF(2)
             k1.lengthscales.fixed = True
-            self.vgp1 = GPflow.vgp.VGP(X[1], Y[1], kern=k1,
-                                       mean_function=GPflow.mean_functions.Constant(),
-                                       likelihood=GPflow.likelihoods.Gaussian())
+            self.vgp1 = gpflow.vgp.VGP(X[1], Y[1], kern=k1,
+                                       mean_function=gpflow.mean_functions.Constant(),
+                                       likelihood=gpflow.likelihoods.Gaussian())
             # coregionalized gpr
-            lik = GPflow.likelihoods.SwitchedLikelihood(
-                [GPflow.likelihoods.Gaussian(), GPflow.likelihoods.Gaussian()])
+            lik = gpflow.likelihoods.SwitchedLikelihood(
+                [gpflow.likelihoods.Gaussian(), gpflow.likelihoods.Gaussian()])
 
-            kc = GPflow.kernels.RBF(2)
+            kc = gpflow.kernels.RBF(2)
             kc.fixed = True  # lengthscale and variance is fixed.
-            coreg = GPflow.kernels.Coregion(1, output_dim=2, rank=1, active_dims=[2])
+            coreg = gpflow.kernels.Coregion(1, output_dim=2, rank=1, active_dims=[2])
             coreg.W.fixed = True
 
-            mean_c = GPflow.mean_functions.SwitchedMeanFunction(
-                [GPflow.mean_functions.Constant(), GPflow.mean_functions.Constant()])
-            self.cvgp = GPflow.vgp.VGP(X_augumented, Y_augumented,
+            mean_c = gpflow.mean_functions.SwitchedMeanFunction(
+                [gpflow.mean_functions.Constant(), gpflow.mean_functions.Constant()])
+            self.cvgp = gpflow.vgp.VGP(X_augumented, Y_augumented,
                                        kern=kc*coreg,
                                        mean_function=mean_c,
                                        likelihood=lik,
@@ -59,51 +58,6 @@
             self.vgp0.optimize(disp=False, maxiter=300)
             self.vgp1.optimize(disp=False, maxiter=300)
             self.cvgp.optimize(disp=False, maxiter=300)
-=======
-        tf.reset_default_graph()
-        rng = np.random.RandomState(0)
-        X = [rng.rand(10, 2)*10, rng.rand(20, 2)*10]
-        Y = [np.sin(x) + 0.9 * np.cos(x*1.6) + rng.randn(*x.shape) * 0.8 for x in X]
-        label = [np.zeros((10, 1)), np.ones((20, 1))]
-        perm = list(range(30))
-        rng.shuffle(perm)
-        self.Xtest = rng.rand(10, 2)*10
-
-        X_augumented = np.hstack([np.concatenate(X), np.concatenate(label)])
-        Y_augumented = np.hstack([np.concatenate(Y), np.concatenate(label)])
-
-        # two independent vgps for two sets of data
-        k0 = gpflow.kernels.RBF(2)
-        k0.lengthscales.fixed = True
-        self.vgp0 = gpflow.vgp.VGP(X[0], Y[0], kern=k0,
-                                   mean_function=gpflow.mean_functions.Constant(),
-                                   likelihood=gpflow.likelihoods.Gaussian())
-        k1 = gpflow.kernels.RBF(2)
-        k1.lengthscales.fixed = True
-        self.vgp1 = gpflow.vgp.VGP(X[1], Y[1], kern=k1,
-                                   mean_function=gpflow.mean_functions.Constant(),
-                                   likelihood=gpflow.likelihoods.Gaussian())
-        # coregionalized gpr
-        lik = gpflow.likelihoods.SwitchedLikelihood(
-            [gpflow.likelihoods.Gaussian(), gpflow.likelihoods.Gaussian()])
-
-        kc = gpflow.kernels.RBF(2)
-        kc.fixed = True  # lengthscale and variance is fixed.
-        coreg = gpflow.kernels.Coregion(1, output_dim=2, rank=1, active_dims=[2])
-        coreg.W.fixed = True
-
-        mean_c = gpflow.mean_functions.SwitchedMeanFunction(
-            [gpflow.mean_functions.Constant(), gpflow.mean_functions.Constant()])
-        self.cvgp = gpflow.vgp.VGP(X_augumented, Y_augumented,
-                                   kern=kc*coreg,
-                                   mean_function=mean_c,
-                                   likelihood=lik,
-                                   num_latent=2)
-
-        self.vgp0.optimize(disp=False, maxiter=300)
-        self.vgp1.optimize(disp=False, maxiter=300)
-        self.cvgp.optimize(disp=False, maxiter=300)
->>>>>>> 91aa5884
 
     def test_all(self):
         with self.test_session():
